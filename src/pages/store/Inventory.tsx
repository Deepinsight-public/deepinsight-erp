import { useState, useEffect } from 'react';
import { useTranslation } from 'react-i18next';
<<<<<<< HEAD
import { Package, AlertTriangle, Search, Plus } from 'lucide-react';
import { Button } from '@/components/ui/button';
import { Input } from '@/components/ui/input';
import { Breadcrumbs, DataTable, StatusBadge, LoadingOverlay } from '@/components';
import { Badge } from '@/components/ui/badge';
import { Tabs, TabsContent, TabsList, TabsTrigger } from '@/components/ui/tabs';
import { InventorySearch } from '@/modules/inventory/components/InventorySearch';
import { TransferManagement } from '@/modules/inventory/components/TransferManagement';
import { InventoryCount } from '@/modules/inventory/components/InventoryCount';
import { inventoryApi } from '@/modules/inventory/api/inventory';
import { useToast } from '@/hooks/use-toast';
import { useAuth } from '@/hooks/useAuth';
import type { InventoryItem, InventorySearchFilters } from '@/modules/inventory/types';



export default function Inventory() {
  const { t } = useTranslation();
  const { toast } = useToast();
  const { profile } = useAuth();
  const [searchTerm, setSearchTerm] = useState('');
  const [inventoryItems, setInventoryItems] = useState<InventoryItem[]>([]);
  const [loading, setLoading] = useState(true);
  const [filters, setFilters] = useState<InventorySearchFilters>({});
  
  const storeId = profile?.store_id || 'default-store';

  useEffect(() => {
    if (profile?.store_id) {
      loadInventoryData();
    }
  }, [profile?.store_id]);

  const loadInventoryData = async () => {
    setLoading(true);
    try {
      console.log('Loading inventory for store:', storeId);
      const data = await inventoryApi.getInventory(storeId, filters);
      console.log('Inventory data loaded:', data?.length, 'items');
      console.log('Sample inventory item:', data?.[0]);
      setInventoryItems(data);
    } catch (error) {
      console.error('Error loading inventory:', error);
      toast({
        title: 'Error',
        description: 'Failed to load inventory data',
        variant: 'destructive'
      });
    } finally {
      setLoading(false);
    }
  };

  const handleSearch = async (searchFilters: InventorySearchFilters) => {
    setFilters(searchFilters);
    setLoading(true);
    try {
      const data = await inventoryApi.getInventory(storeId, searchFilters);
      setInventoryItems(data);
    } catch (error) {
      console.error('Error searching inventory:', error);
      toast({
        title: 'Error',
        description: 'Failed to search inventory',
        variant: 'destructive'
      });
    } finally {
      setLoading(false);
    }
  };

  const columns = [
    {
      key: 'a4lCode',
      title: 'A4L Code',
      render: (value: string, record: InventoryItem) => (
        <div className="font-mono text-sm font-medium">
          {value || `A4L-${record.sku}-001`}
        </div>
      ),
      sortable: true,
    },
    {
      key: 'kwCode',
      title: 'KW Code',
      render: (value: string, record: InventoryItem) => (
        <div className="font-mono text-sm">
          {value || 'KW-GEN'}
          {!value && (
            <span className="text-xs text-muted-foreground ml-1">(generated)</span>
          )}
        </div>
      ),
      sortable: true,
    },
    {
      key: 'productName',
      title: t('inventory.columns.product'),
      render: (value: string, record: InventoryItem) => (
        <div>
          <div className="font-medium">{value}</div>
          <div className="text-sm text-muted-foreground">SKU: {record.sku}</div>
          {record.brand && (
            <div className="text-xs text-muted-foreground">{record.brand} {record.model}</div>
          )}
        </div>
      ),
    },
    {
      key: 'currentStock',
      title: t('inventory.columns.currentStock'),
      render: (value: number) => (
        <span className="font-medium">{value}</span>
      ),
    },
    {
      key: 'availableStock',
      title: t('inventory.columns.available'),
      render: (value: number, record: InventoryItem) => {
        const isLowStock = value <= record.minStockLevel;
        return (
          <div className="flex items-center gap-2">
            <span className={isLowStock ? 'text-warning font-medium' : 'font-medium'}>
              {value}
            </span>
            {isLowStock && (
              <AlertTriangle className="h-4 w-4 text-warning" />
            )}
          </div>
        );
      },
    },
    {
      key: 'reservedStock',
      title: t('inventory.columns.reserved'),
      render: (value: number) => (
        <span className="text-muted-foreground">{value}</span>
      ),
    },
    {
      key: 'minStockLevel',
      title: t('inventory.columns.minLevel'),
      render: (value: number) => (
        <span className="text-sm">{value}</span>
      ),
    },
    {
      key: 'status',
      title: t('inventory.columns.status'),
      render: (value: string, record: InventoryItem) => {
        const isLowStock = record.availableStock <= record.minStockLevel;
        if (isLowStock) {
          return <Badge variant="destructive" className="text-xs">{t('inventory.status.lowStock')}</Badge>;
        }
        return <StatusBadge status={value as any} />;
      },
    },
  ];

  const handleRowClick = (item: InventoryItem) => {
    // Navigate to item detail page using the product ID
    window.location.href = `/store/items/${item.productId}`;
  };

  const lowStockItems = inventoryItems.filter(
    item => item.availableStock <= item.minStockLevel
  );

=======
import { Package, ArrowRight, ArrowLeft, ClipboardList } from 'lucide-react';
import { Breadcrumbs } from '@/components';
import { Tabs, TabsContent, TabsList, TabsTrigger } from '@/components/ui/tabs';
import { Card, CardContent, CardHeader, CardTitle } from '@/components/ui/card';
import { InventoryDatabase } from '@/modules/inventory/components/InventoryDatabase';
import { TransferRecord } from '@/modules/inventory/components/TransferRecord';
import { ProductsList } from '@/modules/inventory/components/ProductsList';

export default function Inventory() {
  const { t } = useTranslation();
  const storeId = 'store-1'; // Would get from auth context

>>>>>>> 48008130
  return (
    <div className="space-y-6">
      <div>
        <Breadcrumbs items={[{ title: t('inventory') }]} />
        <div className="flex items-center justify-between">
          <div>
            <h1 className="text-3xl font-bold">{t('inventory.title')}</h1>
            <p className="text-muted-foreground mt-2">
              {t('inventory.description')}
            </p>
          </div>
        </div>
      </div>



      <Tabs defaultValue="inventory-db" className="w-full">
        <TabsList className="grid w-full grid-cols-3">
          <TabsTrigger value="inventory-db">{t('inventory.tabs.inventory')}</TabsTrigger>
          <TabsTrigger value="transfers">{t('inventory.tabs.transfers')}</TabsTrigger>
          <TabsTrigger value="products">{t('inventory.tabs.products')}</TabsTrigger>
        </TabsList>

<<<<<<< HEAD
        <TabsContent value="search" className="mt-6 space-y-6">
          <InventorySearch 
            onSearch={handleSearch}
            onExport={() => console.log('Exporting inventory...')}
          />
          {loading ? (
            <LoadingOverlay />
          ) : inventoryItems.length === 0 ? (
            <div className="text-center py-8 text-muted-foreground">
              <Package className="h-12 w-12 mx-auto mb-4 opacity-50" />
              <p>No inventory items found for this store</p>
              <p className="text-sm">Check your store configuration or add products to inventory</p>
            </div>
          ) : (
            <DataTable
              data={inventoryItems}
              columns={columns}
              onRowClick={handleRowClick}
              title={t('inventory.list.title')}
            />
          )}
=======
        {/* Inventory Database Tab */}
        <TabsContent value="inventory-db" className="mt-6 space-y-6">
          <InventoryDatabase storeId={storeId} />
>>>>>>> 48008130
        </TabsContent>

        {/* Transfer Record Tab */}
        <TabsContent value="transfers" className="mt-6 space-y-6">
          <TransferRecord storeId={storeId} />
        </TabsContent>

        {/* Products List Tab */}
        <TabsContent value="products" className="mt-6">
          <ProductsList storeId={storeId} />
        </TabsContent>
      </Tabs>
    </div>
  );
}<|MERGE_RESOLUTION|>--- conflicted
+++ resolved
@@ -1,175 +1,5 @@
 import { useState, useEffect } from 'react';
 import { useTranslation } from 'react-i18next';
-<<<<<<< HEAD
-import { Package, AlertTriangle, Search, Plus } from 'lucide-react';
-import { Button } from '@/components/ui/button';
-import { Input } from '@/components/ui/input';
-import { Breadcrumbs, DataTable, StatusBadge, LoadingOverlay } from '@/components';
-import { Badge } from '@/components/ui/badge';
-import { Tabs, TabsContent, TabsList, TabsTrigger } from '@/components/ui/tabs';
-import { InventorySearch } from '@/modules/inventory/components/InventorySearch';
-import { TransferManagement } from '@/modules/inventory/components/TransferManagement';
-import { InventoryCount } from '@/modules/inventory/components/InventoryCount';
-import { inventoryApi } from '@/modules/inventory/api/inventory';
-import { useToast } from '@/hooks/use-toast';
-import { useAuth } from '@/hooks/useAuth';
-import type { InventoryItem, InventorySearchFilters } from '@/modules/inventory/types';
-
-
-
-export default function Inventory() {
-  const { t } = useTranslation();
-  const { toast } = useToast();
-  const { profile } = useAuth();
-  const [searchTerm, setSearchTerm] = useState('');
-  const [inventoryItems, setInventoryItems] = useState<InventoryItem[]>([]);
-  const [loading, setLoading] = useState(true);
-  const [filters, setFilters] = useState<InventorySearchFilters>({});
-  
-  const storeId = profile?.store_id || 'default-store';
-
-  useEffect(() => {
-    if (profile?.store_id) {
-      loadInventoryData();
-    }
-  }, [profile?.store_id]);
-
-  const loadInventoryData = async () => {
-    setLoading(true);
-    try {
-      console.log('Loading inventory for store:', storeId);
-      const data = await inventoryApi.getInventory(storeId, filters);
-      console.log('Inventory data loaded:', data?.length, 'items');
-      console.log('Sample inventory item:', data?.[0]);
-      setInventoryItems(data);
-    } catch (error) {
-      console.error('Error loading inventory:', error);
-      toast({
-        title: 'Error',
-        description: 'Failed to load inventory data',
-        variant: 'destructive'
-      });
-    } finally {
-      setLoading(false);
-    }
-  };
-
-  const handleSearch = async (searchFilters: InventorySearchFilters) => {
-    setFilters(searchFilters);
-    setLoading(true);
-    try {
-      const data = await inventoryApi.getInventory(storeId, searchFilters);
-      setInventoryItems(data);
-    } catch (error) {
-      console.error('Error searching inventory:', error);
-      toast({
-        title: 'Error',
-        description: 'Failed to search inventory',
-        variant: 'destructive'
-      });
-    } finally {
-      setLoading(false);
-    }
-  };
-
-  const columns = [
-    {
-      key: 'a4lCode',
-      title: 'A4L Code',
-      render: (value: string, record: InventoryItem) => (
-        <div className="font-mono text-sm font-medium">
-          {value || `A4L-${record.sku}-001`}
-        </div>
-      ),
-      sortable: true,
-    },
-    {
-      key: 'kwCode',
-      title: 'KW Code',
-      render: (value: string, record: InventoryItem) => (
-        <div className="font-mono text-sm">
-          {value || 'KW-GEN'}
-          {!value && (
-            <span className="text-xs text-muted-foreground ml-1">(generated)</span>
-          )}
-        </div>
-      ),
-      sortable: true,
-    },
-    {
-      key: 'productName',
-      title: t('inventory.columns.product'),
-      render: (value: string, record: InventoryItem) => (
-        <div>
-          <div className="font-medium">{value}</div>
-          <div className="text-sm text-muted-foreground">SKU: {record.sku}</div>
-          {record.brand && (
-            <div className="text-xs text-muted-foreground">{record.brand} {record.model}</div>
-          )}
-        </div>
-      ),
-    },
-    {
-      key: 'currentStock',
-      title: t('inventory.columns.currentStock'),
-      render: (value: number) => (
-        <span className="font-medium">{value}</span>
-      ),
-    },
-    {
-      key: 'availableStock',
-      title: t('inventory.columns.available'),
-      render: (value: number, record: InventoryItem) => {
-        const isLowStock = value <= record.minStockLevel;
-        return (
-          <div className="flex items-center gap-2">
-            <span className={isLowStock ? 'text-warning font-medium' : 'font-medium'}>
-              {value}
-            </span>
-            {isLowStock && (
-              <AlertTriangle className="h-4 w-4 text-warning" />
-            )}
-          </div>
-        );
-      },
-    },
-    {
-      key: 'reservedStock',
-      title: t('inventory.columns.reserved'),
-      render: (value: number) => (
-        <span className="text-muted-foreground">{value}</span>
-      ),
-    },
-    {
-      key: 'minStockLevel',
-      title: t('inventory.columns.minLevel'),
-      render: (value: number) => (
-        <span className="text-sm">{value}</span>
-      ),
-    },
-    {
-      key: 'status',
-      title: t('inventory.columns.status'),
-      render: (value: string, record: InventoryItem) => {
-        const isLowStock = record.availableStock <= record.minStockLevel;
-        if (isLowStock) {
-          return <Badge variant="destructive" className="text-xs">{t('inventory.status.lowStock')}</Badge>;
-        }
-        return <StatusBadge status={value as any} />;
-      },
-    },
-  ];
-
-  const handleRowClick = (item: InventoryItem) => {
-    // Navigate to item detail page using the product ID
-    window.location.href = `/store/items/${item.productId}`;
-  };
-
-  const lowStockItems = inventoryItems.filter(
-    item => item.availableStock <= item.minStockLevel
-  );
-
-=======
 import { Package, ArrowRight, ArrowLeft, ClipboardList } from 'lucide-react';
 import { Breadcrumbs } from '@/components';
 import { Tabs, TabsContent, TabsList, TabsTrigger } from '@/components/ui/tabs';
@@ -177,12 +7,12 @@
 import { InventoryDatabase } from '@/modules/inventory/components/InventoryDatabase';
 import { TransferRecord } from '@/modules/inventory/components/TransferRecord';
 import { ProductsList } from '@/modules/inventory/components/ProductsList';
+import { useAuth } from '@/hooks/useAuth';
 
 export default function Inventory() {
   const { t } = useTranslation();
-  const storeId = 'store-1'; // Would get from auth context
+  const { profile } = useAuth();
 
->>>>>>> 48008130
   return (
     <div className="space-y-6">
       <div>
@@ -197,8 +27,6 @@
         </div>
       </div>
 
-
-
       <Tabs defaultValue="inventory-db" className="w-full">
         <TabsList className="grid w-full grid-cols-3">
           <TabsTrigger value="inventory-db">{t('inventory.tabs.inventory')}</TabsTrigger>
@@ -206,43 +34,19 @@
           <TabsTrigger value="products">{t('inventory.tabs.products')}</TabsTrigger>
         </TabsList>
 
-<<<<<<< HEAD
-        <TabsContent value="search" className="mt-6 space-y-6">
-          <InventorySearch 
-            onSearch={handleSearch}
-            onExport={() => console.log('Exporting inventory...')}
-          />
-          {loading ? (
-            <LoadingOverlay />
-          ) : inventoryItems.length === 0 ? (
-            <div className="text-center py-8 text-muted-foreground">
-              <Package className="h-12 w-12 mx-auto mb-4 opacity-50" />
-              <p>No inventory items found for this store</p>
-              <p className="text-sm">Check your store configuration or add products to inventory</p>
-            </div>
-          ) : (
-            <DataTable
-              data={inventoryItems}
-              columns={columns}
-              onRowClick={handleRowClick}
-              title={t('inventory.list.title')}
-            />
-          )}
-=======
         {/* Inventory Database Tab */}
         <TabsContent value="inventory-db" className="mt-6 space-y-6">
-          <InventoryDatabase storeId={storeId} />
->>>>>>> 48008130
+          <InventoryDatabase storeId={profile?.store_id || 'store-1'} />
         </TabsContent>
 
         {/* Transfer Record Tab */}
         <TabsContent value="transfers" className="mt-6 space-y-6">
-          <TransferRecord storeId={storeId} />
+          <TransferRecord storeId={profile?.store_id || 'store-1'} />
         </TabsContent>
 
         {/* Products List Tab */}
         <TabsContent value="products" className="mt-6">
-          <ProductsList storeId={storeId} />
+          <ProductsList storeId={profile?.store_id || 'store-1'} />
         </TabsContent>
       </Tabs>
     </div>
